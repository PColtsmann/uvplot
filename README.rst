--- conflicted
+++ resolved
@@ -21,22 +21,6 @@
 The current version implements the basic plotting functionality. More features are to come in the future.
 
 If you are interested, or have feature requests, or encounter issues, consider creating an Issue or writing me an `email  <mtazzari@ast.cam.ac.uk>`_. I am happy to have your feedback!
-<<<<<<< HEAD
-
-
-Installation
-------------
-
-**uvplot** works on `Python` >2.7 and >3.6 and can be installed with:
-
-.. code-block :: bash
-
-    pip install git+https://github.com/mtazzari/uvplot.git
-
-Example
--------
-=======
->>>>>>> 0a19b38c
 
 What's new in **v0.2.0**: a new `export_uvtable` function to export visibilities from an MS to an ASCII table.
 
