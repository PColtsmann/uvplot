======
uvplot
======
A simple package to make nice plots of deprojected interferometric visibilities, often called **uvplot** s.


.. image:: https://travis-ci.org/mtazzari/uvplot.svg?branch=master
    :target: https://travis-ci.org/mtazzari/uvplot

.. image:: https://img.shields.io/github/release/mtazzari/uvplot/all.svg
    :target: https://github.com/mtazzari/uvplot/releases
    
.. image:: https://img.shields.io/badge/License-LGPL%20v3-blue.svg
    :target: https://www.gnu.org/licenses/lgpl-3.0

.. image:: https://zenodo.org/badge/105298533.svg
   :target: https://zenodo.org/badge/latestdoi/105298533
   
|

<<<<<<< HEAD
The current version works on both Python >2.7 and >3.6 and implements the basic plotting functionality. More features are to come in the future.
=======
The current version implements the basic plotting functionality. More features are to come in the future.
>>>>>>> d73fee5f

If you are interested, or have feature requests, or encounter issues, consider creating an Issue or writing me an `email  <mtazzari@ast.cam.ac.uk>`_. I am happy to have your feedback!


Installation
------------

**uvplot** works on `Python` >2.7 and >3.6 and can be installed with:

.. code-block :: bash

    pip install git+https://github.com/mtazzari/uvplot.git

Example
-------

What's new in **v0.2.0**: a new `export_uvtable` function to export visibilities from an MS to an ASCII table.


Installation
------------
It can be installed with::

    pip install git+https://github.com/mtazzari/uvplot.git

and, inside CASA, with::

    casa-pip install git+https://github.com/mtazzari/uvplot.git

where `casa-pip` is a tool that can be downloaded `here <https://github.com/radio-astro-tools/casa-python>`_


An Example
----------
This is an example plot:

.. image:: static/uvplot.png
   :width: 60 %
   :alt: example uv plot
   :align: center

created with:

.. code-block:: py

    import numpy as np
    from uvplot import UVTable, arcsec

    wle = 0.88e-3         # Observing wavelength         [m]

    dRA = 0.3 * arcsec    # Delta Right Ascension offset [rad]
    dDec = 0.07 * arcsec  # Delta Declination     offset [rad]
    inc = np.radians(73.) # Inclination    [rad]
    PA = np.radians(59)   # Position Angle [rad]

    uvbin_size = 30e3     # uv-distance bin [wle]

    uv = UVTable(filename='uvtable.txt', wle=wle)
    uv.apply_phase(dRA, dDec)
    uv.deproject(inc, PA)

    uv_mod = UVTable(filename='uvtable_mod.txt', wle=wle)
    uv_mod.apply_phase(dRA=dRA, dDec=dDec)
    uv_mod.deproject(inc=inc, PA=PA)

    axes = uv.plot(label='Data', uvbin_size=uvbin_size)
    uv_mod.plot(label='Model', uvbin_size=uvbin_size, axes=axes, yerr=False, linestyle='-', color='r')

    axes[0].figure.savefig("uvplot.png")


License and Attribution
-----------------------
**uvplot** is free software licensed under the LGPLv3 License. For more details see the LICENSE.

If you use **uvplot** for your publication, please cite the Zenodo reference::

    @misc{uvplot_mtazzari,
      author       = {Marco Tazzari},
      title        = {mtazzari/uvplot: v0.1.1},
      month        = oct,
      year         = 2017,
      doi          = {10.5281/zenodo.1003113},
      url          = {https://doi.org/10.5281/zenodo.1003113}
    }


© Copyright 2017 Marco Tazzari.<|MERGE_RESOLUTION|>--- conflicted
+++ resolved
@@ -18,11 +18,7 @@
    
 |
 
-<<<<<<< HEAD
-The current version works on both Python >2.7 and >3.6 and implements the basic plotting functionality. More features are to come in the future.
-=======
 The current version implements the basic plotting functionality. More features are to come in the future.
->>>>>>> d73fee5f
 
 If you are interested, or have feature requests, or encounter issues, consider creating an Issue or writing me an `email  <mtazzari@ast.cam.ac.uk>`_. I am happy to have your feedback!
 
